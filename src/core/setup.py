--- conflicted
+++ resolved
@@ -1,15 +1,9 @@
 from setuptools import setup, find_namespace_packages
 
 setup(
-<<<<<<< HEAD
-    name='zowe_core_for_zowe_sdk',
-    version='1.0.0a1',
-    description='Zowe Python SDK - Core package',
-=======
     name="zowe_core_for_zowe_sdk",
-    version="0.5.1",
+    version="1.0.0a1",
     description="Zowe Python SDK - Core package",
->>>>>>> 12e77d3c
     url="https://github.com/zowe/zowe-client-python-sdk",
     author="Guilherme Cartier",
     author_email="gcartier94@gmail.com",
