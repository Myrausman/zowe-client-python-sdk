"""Zowe Python Client SDK.

This program and the accompanying materials are made available under the terms of the
Eclipse Public License v2.0 which accompanies this distribution, and is available at

https://www.eclipse.org/legal/epl-v20.html

SPDX-License-Identifier: EPL-2.0

Copyright Contributors to the Zowe Project.
"""

import base64
import os.path
import re
import json
import requests
import sys
import warnings
from dataclasses import dataclass, field
from typing import Optional, NamedTuple

import commentjson

from .constants import constants
from .credential_manager import CredentialManager
from .custom_warnings import (
    ProfileNotFoundWarning,
    ProfileParsingWarning,
    SecurePropsNotFoundWarning,
)
from .exceptions import ProfileNotFound, SecureProfileLoadFailed
from .profile_constants import (
    GLOBAL_CONFIG_NAME,
    TEAM_CONFIG,
    USER_CONFIG,
)

HAS_KEYRING = True
try:
    import keyring
except ImportError:
    HAS_KEYRING = False

HOME = os.path.expanduser("~")
GLOBAl_CONFIG_LOCATION = os.path.join(HOME, ".zowe")
GLOBAL_CONFIG_PATH = os.path.join(
    GLOBAl_CONFIG_LOCATION, f"{GLOBAL_CONFIG_NAME}.config.json"
)
CURRENT_DIR = os.getcwd()

# Profile datatype is used by ConfigFile to return Profile Data along with
# metadata such as profile_name and secure_props_not_found


class Profile(NamedTuple):
    data: dict = {}
    name: str = ""
    missing_secure_props: list = []


@dataclass
class ConfigFile:
    """
    Class used to represent a single config file.

    Mainly it will have the following details :
    1. Type ("User Config" or "Team Config")
        User Configs override Team Configs.
        User Configs are used to have personalised config details
        that the user don't want to have in the Team Config.
    2. Directory in which the file is located.
    3. Name (excluding .config.json or .config.user.json)
    4. Contents of the file.
    4.1 Profiles
    4.2 Defaults
    4.3 Schema Property
    5. Secure Properties associated with the file.
    """

    type: str
    name: str
    _location: Optional[str] = None
    profiles: Optional[dict] = None
    defaults: Optional[dict] = None
    secure_props: Optional[dict] = None
    schema_property: Optional[dict] = None
    _missing_secure_props: list = field(default_factory=list)

    @property
    def filename(self) -> str:
        if self.type == TEAM_CONFIG:
            return f"{self.name}.config.json"

        if self.type == USER_CONFIG:
            return f"{self.name}.config.user.json"

        return self.name

    @property
    def filepath(self) -> Optional[str]:
        if not self.location:
            return None

        return os.path.join(self.location, self.filename)

    @property
    def location(self) -> Optional[str]:
        return self._location

    @property
    def schema_path(self) -> Optional[str]:
        self.schema_property

    @location.setter
    def location(self, dirname: str) -> None:
        if os.path.isdir(dirname):
            self._location = dirname
        else:
            raise FileNotFoundError(f"given path {dirname} is not valid")

    def init_from_file(self) -> None:
        """
        Initializes the class variable after
        setting filepath (or if not set, autodiscover the file)
        """
        if self.filepath is None:
            self.autodiscover_config_dir()

        with open(self.filepath, encoding="UTF-8", mode="r") as fileobj:
            profile_jsonc = commentjson.load(fileobj)

        self.profiles = profile_jsonc.get("profiles", {})
        self.defaults = profile_jsonc.get("defaults", {})
<<<<<<< HEAD
        self.jsonc = profile_jsonc
=======
        self.schema_property = profile_jsonc.get("$schema", None)
>>>>>>> 99d3fb15

        # loading secure props is done in load_profile_properties
        # since we want to try loading secure properties only when
        # we know that the profile has saved properties
        # self.load_secure_props()

    def schema_list(
        self,
    ) -> list:
        """
        Loads the schema properties
        in a sorted order according to the priority
        
        Returns
        -------
        Dictionary
        
            Returns the profile properties from schema (prop: value)
        """

        schema = self.schema_property
        if schema is None:
            return []

        if schema.startswith("https://") or schema.startswith("http://"):
            schema_json = requests.get(schema).json()

        elif not os.path.isabs(schema):
            schema = os.path.join(self.location, schema)
            with open(schema) as f:
                schema_json = json.load(f)
        
        elif os.path.isfile(schema):
            with open(schema) as f:
                schema_json = json.load(f)
        else:
            return []

        profile_props:dict = {}
        schema_json = dict(schema_json)
        
        for props in schema_json['properties']['profiles']['patternProperties']["^\\S*$"]["allOf"]:
            props = props["then"]
            
            while "properties" in props:
                props = props.pop("properties")
                profile_props = props

        return profile_props

    def get_profile(
        self,
        profile_name: Optional[str] = None,
        profile_type: Optional[str] = None,
    ) -> Profile:
        """
        Load given profile including secure properties and excluding values from base profile
        Returns
        -------
        Profile
            Returns a namedtuple called Profile
        """
        if self.profiles is None:
            self.init_from_file()

        if profile_name is None and profile_type is None:
            raise ProfileNotFound(
                profile_name=profile_name,
                error_msg="Could not find profile as both profile_name and profile_type is not set.",
            )

        if profile_name is None:
            profile_name = self.get_profilename_from_profiletype(
                profile_type=profile_type
            )

        props: dict = self.load_profile_properties(profile_name=profile_name)

        return Profile(props, profile_name, self._missing_secure_props)

    def autodiscover_config_dir(self) -> None:
        """
        Autodiscover Zowe z/OSMF Team Config files by going up the path from
        current working directory
        Returns
        -------
        None

        Sets path if it finds the config directory,
        Else, it raises an Exception
        """

        current_dir = CURRENT_DIR

        while True:
            path = os.path.join(current_dir, self.filename)

            if os.path.isfile(path):
                self.location = current_dir
                return

            # check if have arrived at the root directory
            if current_dir == os.path.dirname(current_dir):
                break

            current_dir = os.path.dirname(current_dir)

        raise FileNotFoundError(f"Could not find the file {self.filename}")

    def get_profilename_from_profiletype(self, profile_type: str) -> str:
        """
        Returns profilename from given profiletype as defined in the team config profile
        Returns
        -------
        str

        Return the exact profilename of the profile to load from the mentioned type.
        First tries to look into the defaults, if not found,
        then it tries to iterate through the profiles
        """
        # try to get the profilename from defaults
        try:
            profilename = self.defaults[profile_type]
        except KeyError:
            warnings.warn(
                f"Given profile type '{profile_type}' has no default profilename",
                ProfileParsingWarning,
            )
        else:
            return profilename

        # iterate through the profiles and check if profile is found
        for (key, value) in self.profiles.items():
            try:
                temp_profile_type = value["type"]
                if profile_type == temp_profile_type:
                    return key
            except KeyError:
                warnings.warn(
                    f"Profile '{key}' has no type attribute",
                    ProfileParsingWarning,
                )

        # if no profile with matching type found, we raise an exception
        raise ProfileNotFound(
            profile_name=profile_type,
            error_msg=f"No profile with matching profile_type '{profile_type}' found",
        )

    def find_profile(self, path: str, profiles: dict):
        """
        Find a profile at a specified location from within a set of nested profiles
        Returns
        -------
        dictionary

            The profile object that was found, or None if not found
        """
        segments = path.split(".")
        for k, v in profiles.items():
            if len(segments) == 1 and segments[0] == k:
                return v
            elif segments[0] == k and v.get("profiles"):
                segments.pop(0)
                return self.find_profile(".".join(segments), v["profiles"])
        return None

    def load_profile_properties(self, profile_name: str) -> dict:
        """
        Load profile properties given profile_name including secure properties
        Returns
        -------
        dictionary

            Object containing profile properties

        Load exact profile properties (without prepopulated fields from base profile)
        from the profile dict and populate fields from the secure credentials storage
        """
        # if self.profiles is None:
        #     self.init_from_file()
        props = {}
        lst = profile_name.split(".")
        secure_fields: list = []

        while len(lst) > 0:
            profile_name = ".".join(lst)
            profile = self.find_profile(profile_name, self.profiles)
            if profile is not None:
                props = {**profile.get("properties", {}), **props}
                secure_fields.extend(profile.get("secure", []))
            else:
                warnings.warn(
                    f"Profile {profile_name} not found",
                    ProfileNotFoundWarning
                )
            lst.pop()

        # load secure props only if there are secure fields
        if secure_fields:
            CredentialManager.load_secure_props()
<<<<<<< HEAD

=======
            self.secure_props=CredentialManager.secure_props.get(self.filepath, {})
>>>>>>> 99d3fb15
            # load properties with key as profile.{profile_name}.properties.{*}
            for (key, value) in CredentialManager.secure_props.items():
                if re.match(
                    "profiles\\." + profile_name +
                        "\\.properties\\.[a-z]+", key
                ):
                    property_name = key.split(".")[3]
                    if property_name in secure_fields:
                        props[property_name] = value
                        secure_fields.remove(property_name)

            # if len(secure_fields) > 0:
            #     self._missing_secure_props.extend(secure_fields)

<<<<<<< HEAD
        return props

    def load_secure_props(self) -> None:
        """
        load secure_props stored for the given config file
        Returns
        -------
        None

        if keyring is not initialized, set empty value
        """
        if not HAS_KEYRING:
            self.secure_props = {}
            return

        try:
            service_name = constants["ZoweServiceName"]

            if sys.platform == "win32":
                service_name += "/" + constants["ZoweAccountName"]

            secret_value = keyring.get_password(
                service_name, constants["ZoweAccountName"]
            )

        except Exception as exc:
            raise SecureProfileLoadFailed(
                constants["ZoweServiceName"], error_msg=str(exc)
            ) from exc

        secure_config: str
        if sys.platform == "win32":
            secure_config = secret_value.encode("utf-16")
        else:
            secure_config = secret_value

        secure_config_json = commentjson.loads(
            base64.b64decode(secure_config).decode())

        # look for credentials stored for currently loaded config
        try:
            self.secure_props = secure_config_json.get(self.filepath, {})
        except KeyError as exc:
            error_msg = str(exc)
            warnings.warn(
                f"No credentials found for loaded config file '{self.filepath}'"
                f" with error '{error_msg}'",
                SecurePropsNotFoundWarning,
            )

    def __is_secure(self, json_path: str, property_name: str) -> bool:
        """
        Check whether the given JSON path corresponds to a secure property.

        Parameters:
            json_path (str): The JSON path of the property to check.
            property_name (str): The name of the property to check.

        Returns:
            bool: True if the property should be stored securely, False otherwise.
        """

        profile = self.find_profile(json_path, self.profiles)
        if profile and profile.get("secure"):
            return property_name in profile["secure"]
        return False

    def set_property(self, json_path, profile_name, value, secure=None):
        """
        Set a property in the profile, storing it securely if necessary.

        Parameters:
            json_path (str): The JSON path of the property to set.
            profile_name (str): The name of the profile to set the property in.
            value (str): The value to be set for the property.
            secure (bool): If True, the property will be stored securely. Default is None.
        """
        if self.profiles is None:
            self.init_from_file()

        # Checking whether the property should be stored securely or in plain text
        segments = json_path.split(".")[1:]
        property_name = segments[-1]
        # check if the property is already secure
        is_property_secure = self.__is_secure(profile_name, property_name)
        is_secure = secure if secure is not None else is_property_secure

        current_profile = self.find_profile(profile_name, self.profiles)

        current_properties = current_profile.setdefault("properties", {})
        current_secure = current_profile.setdefault("secure", [])

        if is_secure:
            if not is_property_secure:
                current_secure.append(property_name)

            CredentialManager.secure_props[self.filepath] = {
                **CredentialManager.secure_props.get(self.filepath, {}), json_path: value}
            current_properties.pop(property_name, None)

        else:
            if is_property_secure:
                current_secure.remove(property_name)
            current_properties[property_name] = value

        current_profile["properties"] = current_properties
        current_profile["secure"] = current_secure
        self.profiles[profile_name] = current_profile
        # self.save(is_secure)

    def set_profile(self, profile_path: str, profile_data: dict) -> None: 
        """
        Set a profile in the config file.

        Parameters:
            profile_path (str): The path of the profile to be set.
            profile_data (dict): The data to be set for the profile.
        """
        if self.profiles is None:
            self.init_from_file()
        profile_name=profile_path.split(".")[-1]
        if "secure" in profile_data:
            # Checking if the profile has a 'secure' field with values
            secure_fields = profile_data["secure"]
            existing_secure_fields = self.profiles.get(profile_name, {}).get("secure", [])
            new_secure_fields = [field for field in secure_fields if field not in existing_secure_fields]

            # JSON paths for new secure properties and store their values in CredentialManager.secure_props
            for field in new_secure_fields:
                json_path = f"{profile_path}.properties.{field}.value"
                CredentialManager.secure_props[self.filepath] = {
                    **CredentialManager.secure_props.get(self.filepath, {}),
                    json_path: profile_data["properties"][field]
                }

            # Updating the 'secure' field of the profile with the combined list of secure fields
            profile_data["secure"] = existing_secure_fields + new_secure_fields
            # If a field is provided in the 'secure' list and its value exists in 'profile_data', remove it
            profile_data["properties"] = {
                field: value
                for field, value in profile_data.get("properties", {}).items()
                if field not in profile_data["secure"]
            }
        if profile_name in self.profiles:
            # If the profile already exists, update its properties with the new data
            existing_properties = self.profiles[profile_name].get("properties", {})
            existing_properties.update(profile_data.get("properties", {}))
            profile_data["properties"] = existing_properties

        self.profiles[profile_name] = profile_data
        # print(self.profiles[profile_name])
        # self.save("secure" in profile_data)
        

    def save(self, secure_props=False):
        """
        Save the config file to disk. and secure props to vault
        parameters:
            secure_props (bool): If True, the secure properties will be stored in the vault. Default is False.
        Returns:
            None
        """
        # Update the config file with any changes
        if self.profiles is None:
            self.init_from_file()
        else:    
            with open(self.filepath, 'w') as file:
                # Update the profiles in the JSON data
                self.jsonc["profiles"] = self.profiles
                file.seek(0)  # Move the file pointer to the beginning of the file
                commentjson.dump(self.jsonc, file, indent=4)
                file.truncate()  # Truncate the file to the current file pointer position
            if secure_props:
                CredentialManager.save_secure_props()
=======
        return props
>>>>>>> 99d3fb15
<|MERGE_RESOLUTION|>--- conflicted
+++ resolved
@@ -132,11 +132,8 @@
 
         self.profiles = profile_jsonc.get("profiles", {})
         self.defaults = profile_jsonc.get("defaults", {})
-<<<<<<< HEAD
         self.jsonc = profile_jsonc
-=======
         self.schema_property = profile_jsonc.get("$schema", None)
->>>>>>> 99d3fb15
 
         # loading secure props is done in load_profile_properties
         # since we want to try loading secure properties only when
@@ -338,11 +335,7 @@
         # load secure props only if there are secure fields
         if secure_fields:
             CredentialManager.load_secure_props()
-<<<<<<< HEAD
-
-=======
             self.secure_props=CredentialManager.secure_props.get(self.filepath, {})
->>>>>>> 99d3fb15
             # load properties with key as profile.{profile_name}.properties.{*}
             for (key, value) in CredentialManager.secure_props.items():
                 if re.match(
@@ -357,56 +350,7 @@
             # if len(secure_fields) > 0:
             #     self._missing_secure_props.extend(secure_fields)
 
-<<<<<<< HEAD
         return props
-
-    def load_secure_props(self) -> None:
-        """
-        load secure_props stored for the given config file
-        Returns
-        -------
-        None
-
-        if keyring is not initialized, set empty value
-        """
-        if not HAS_KEYRING:
-            self.secure_props = {}
-            return
-
-        try:
-            service_name = constants["ZoweServiceName"]
-
-            if sys.platform == "win32":
-                service_name += "/" + constants["ZoweAccountName"]
-
-            secret_value = keyring.get_password(
-                service_name, constants["ZoweAccountName"]
-            )
-
-        except Exception as exc:
-            raise SecureProfileLoadFailed(
-                constants["ZoweServiceName"], error_msg=str(exc)
-            ) from exc
-
-        secure_config: str
-        if sys.platform == "win32":
-            secure_config = secret_value.encode("utf-16")
-        else:
-            secure_config = secret_value
-
-        secure_config_json = commentjson.loads(
-            base64.b64decode(secure_config).decode())
-
-        # look for credentials stored for currently loaded config
-        try:
-            self.secure_props = secure_config_json.get(self.filepath, {})
-        except KeyError as exc:
-            error_msg = str(exc)
-            warnings.warn(
-                f"No credentials found for loaded config file '{self.filepath}'"
-                f" with error '{error_msg}'",
-                SecurePropsNotFoundWarning,
-            )
 
     def __is_secure(self, json_path: str, property_name: str) -> bool:
         """
@@ -531,7 +475,4 @@
                 commentjson.dump(self.jsonc, file, indent=4)
                 file.truncate()  # Truncate the file to the current file pointer position
             if secure_props:
-                CredentialManager.save_secure_props()
-=======
-        return props
->>>>>>> 99d3fb15
+                CredentialManager.save_secure_props()