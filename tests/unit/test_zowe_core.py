"""Unit tests for the Zowe Python SDK Core package."""

# Including necessary paths
import base64
import json
import os
import shutil
import keyring
import sys
import unittest
from unittest import mock
from unittest.mock import patch
from jsonschema import validate, ValidationError, SchemaError
from zowe.core_for_zowe_sdk.validators import validate_config_json
import commentjson
from pyfakefs.fake_filesystem_unittest import TestCase
from zowe.core_for_zowe_sdk import (
    ApiConnection,
    ConfigFile,
    ProfileManager,
    CredentialManager,
    RequestHandler,
    SdkApi,
    ZosmfProfile,
    exceptions,
    session_constants,
    custom_warnings,
    constants,
)

FIXTURES_PATH = os.path.join(os.path.dirname(os.path.abspath(__file__)), "fixtures")
CWD = os.getcwd()
CRED_DICT: dict = {}
SECURE_CONFIG_PROPS: bytes


def keyring_get_password(serviceName: str, username: str):
    global SECURE_CONFIG_PROPS
    return SECURE_CONFIG_PROPS


def keyring_get_password_exception():
    raise Exception


class TestApiConnectionClass(unittest.TestCase):
    """ApiConnection class unit tests."""

    def setUp(self):
        """Setup ApiConnection fixtures."""
        self.url = "https://mock-url.com"
        self.user = "Username"
        self.password = "Password"

    def test_object_should_be_instance_of_class(self):
        """Created object should be instance of ApiConnection class."""
        api_connection = ApiConnection(self.url, self.user, self.password)
        self.assertIsInstance(api_connection, ApiConnection)

    def test_object_should_raise_custom_error_without_url(self):
        """Instantiation of ApiConnection object should raise MissingConnectionArgs if host_url is blank."""
        with self.assertRaises(exceptions.MissingConnectionArgs):
            ApiConnection(host_url="", user=self.user, password=self.password)

    def test_object_should_raise_custom_error_without_user(self):
        """Instantiation of ApiConnection object should raise MissingConnectionArgs if user is blank."""
        with self.assertRaises(exceptions.MissingConnectionArgs):
            ApiConnection(host_url=self.url, user="", password=self.password)

    def test_object_should_raise_custom_error_without_password(self):
        """Instantiation of ApiConnection object should raise MissingConnectionArgs if password is blank."""
        with self.assertRaises(exceptions.MissingConnectionArgs):
            ApiConnection(host_url=self.url, user=self.user, password="")


class TestSdkApiClass(TestCase):
    """SdkApi class unit tests."""

    def setUp(self):
        """Setup fixtures for SdkApi class."""
        common_props = {
            "host": "mock-url.com",
            "port": 443,
            "protocol": "https",
            "rejectUnauthorized": True
        }
        self.basic_props = {**common_props, "user": "Username", "password": "Password"}
        self.bearer_props = {**common_props, "tokenValue": "BearerToken"}
        self.token_props = {
            **common_props,
            "tokenType": "MyToken",
            "tokenValue": "TokenValue",
        }
        self.default_url = "https://default-api.com/"

    def test_object_should_be_instance_of_class(self):
        """Created object should be instance of SdkApi class."""
        sdk_api = SdkApi(self.basic_props, self.default_url)
        self.assertIsInstance(sdk_api, SdkApi)

    def test_should_handle_basic_auth(self):
        """Created object should handle basic authentication."""
        sdk_api = SdkApi(self.basic_props, self.default_url)
        self.assertEqual(sdk_api.session.type, session_constants.AUTH_TYPE_BASIC)
        self.assertEqual(
            sdk_api.request_arguments["auth"],
            (self.basic_props["user"], self.basic_props["password"]),
        )

    def test_should_handle_bearer_auth(self):
        """Created object should handle bearer authentication."""
        sdk_api = SdkApi(self.bearer_props, self.default_url)
        self.assertEqual(sdk_api.session.type, session_constants.AUTH_TYPE_BEARER)
        self.assertEqual(
            sdk_api.default_headers["Authorization"],
            "Bearer " + self.bearer_props["tokenValue"],
        )

    def test_should_handle_token_auth(self):
        """Created object should handle token authentication."""
        sdk_api = SdkApi(self.token_props, self.default_url)
        self.assertEqual(sdk_api.session.type, session_constants.AUTH_TYPE_TOKEN)
        self.assertEqual(
            sdk_api.default_headers["Cookie"],
            self.token_props["tokenType"] + "=" + self.token_props["tokenValue"],
        )


class TestRequestHandlerClass(unittest.TestCase):
    """RequestHandler class unit tests."""

    def setUp(self):
        """Setup fixtures for RequestHandler class."""
        self.session_arguments = {"verify": False}

    def test_object_should_be_instance_of_class(self):
        """Created object should be instance of RequestHandler class."""
        request_handler = RequestHandler(self.session_arguments)
        self.assertIsInstance(request_handler, RequestHandler)

    @mock.patch("requests.Session.send")
    def test_perform_streamed_request(self, mock_send_request):
        """Performing a streamed request should call 'send_request' method"""
        mock_send_request.return_value = mock.Mock(status_code=200)
        request_handler = RequestHandler(self.session_arguments)
        request_handler.perform_streamed_request("GET", {"url": "https://www.zowe.org"})
        mock_send_request.assert_called_once()
        self.assertTrue(mock_send_request.call_args[1]["stream"])


class TestZosmfProfileClass(unittest.TestCase):
    """ZosmfProfile class unit tests."""

    def setUp(self):
        """Setup fixtures for ZosmfProfile class."""
        self.profile_name = "MOCK"

    def test_object_should_be_instance_of_class(self):
        """Created object should be instance of ZosmfProfile class."""
        zosmf_profile = ZosmfProfile(self.profile_name)
        self.assertIsInstance(zosmf_profile, ZosmfProfile)

class TestZosmfProfileManager(TestCase):
    """ProfileManager class unit tests."""

    def setUp(self):
        """Setup fixtures for ZosmfProfile class."""
        # setup pyfakefs
        self.setUpPyfakefs()
        self.original_file_path = os.path.join(FIXTURES_PATH, "zowe.config.json")
        self.original_user_file_path = os.path.join(
            FIXTURES_PATH, "zowe.config.user.json"
        )
        self.original_invalid_file_path = os.path.join(
            FIXTURES_PATH, "invalid.zowe.config.json"
        )
        self.original_nested_file_path = os.path.join(
            FIXTURES_PATH, "nested.zowe.config.json"
        )
        self.original_schema_file_path = os.path.join(
            FIXTURES_PATH, "zowe.schema.json"
        )
        self.original_invalid_schema_file_path = os.path.join(
            FIXTURES_PATH, "invalid.zowe.schema.json"
        )
        self.original_invalidUri_file_path = os.path.join(
            FIXTURES_PATH, "invalidUri.zowe.config.json"
        )
        self.original_invalidUri_schema_file_path = os.path.join(
            FIXTURES_PATH, "invalidUri.zowe.schema.json"
        )
        self.fs.add_real_file(self.original_file_path)
        self.fs.add_real_file(self.original_user_file_path)
        self.fs.add_real_file(self.original_nested_file_path)
        self.fs.add_real_file(self.original_schema_file_path)
        self.fs.add_real_file(self.original_invalid_file_path)
        self.fs.add_real_file(self.original_invalid_schema_file_path)
        self.fs.add_real_file(self.original_invalidUri_file_path)
        self.fs.add_real_file(self.original_invalidUri_schema_file_path)
        self.custom_dir = os.path.dirname(FIXTURES_PATH)
        self.custom_appname = "zowe_abcd"
        self.custom_filename = f"{self.custom_appname}.config.json"

        # setup keyring
        home = os.path.expanduser("~")
        self.global_config_path = os.path.join(home, ".zowe", "zowe.config.json")

    def setUpCreds(self, file_path, secure_props):
        global CRED_DICT
        # we are not storing global config properties since they are not
        # accessible within pyfakefs
        # todo : add a test that check loading from gloabl config path
        CRED_DICT = {
            file_path: secure_props,
        }

        global SECURE_CONFIG_PROPS
        SECURE_CONFIG_PROPS = base64.b64encode((json.dumps(CRED_DICT)).encode()).decode()

    @patch("keyring.get_password", side_effect=keyring_get_password)
    def test_autodiscovery_and_base_profile_loading(self, get_pass_func):
        """
        Test loading of correct file by autodiscovering from current working directory
        also load by profile_type correctly populating fields from base profile
        and secure credentials
        """

        # Setup - copy profile to fake filesystem created by pyfakefs
        cwd_up_dir_path = os.path.dirname(CWD)
        cwd_up_file_path = os.path.join(cwd_up_dir_path, "zowe.config.json")
        os.chdir(CWD)
        shutil.copy(self.original_file_path, cwd_up_file_path)

        self.setUpCreds(cwd_up_file_path, {
            "profiles.base.properties.user": "user",
            "profiles.base.properties.password": "password",
        })

        # Test
        prof_manager = ProfileManager()
        props: dict = prof_manager.load(profile_type="base", validate_schema=False)
        self.assertEqual(prof_manager.config_filepath, cwd_up_file_path)

        expected_props = {
            "host": "zowe.test.cloud",
            "rejectUnauthorized": False,
            "user": "user",
            "password": "password",
        }
        self.assertEqual(props, expected_props)

    @patch("keyring.get_password", side_effect=keyring_get_password)
    def test_custom_file_and_custom_profile_loading(self, get_pass_func):
        """
        Test loading of correct file given a filename and directory,
        also load by profile_name correctly populating fields from custom
        profile and secure credentials
        """
        # Setup - copy profile to fake filesystem created by pyfakefs
        custom_file_path = os.path.join(self.custom_dir, self.custom_filename)
        shutil.copy(self.original_file_path, custom_file_path)

        self.setUpCreds(custom_file_path, {
            "profiles.zosmf.properties.user": "user",
            "profiles.zosmf.properties.password": "password",
        })

        # Test
        prof_manager = ProfileManager(appname=self.custom_appname)
        prof_manager.config_dir = self.custom_dir
        props: dict = prof_manager.load(profile_name="zosmf", validate_schema=False)
        self.assertEqual(prof_manager.config_filepath, custom_file_path)

        expected_props = {
            "host": "zowe.test.cloud",
            "rejectUnauthorized": False,
            "user": "user",
            "password": "password",
            "port": 10443,
        }
        self.assertEqual(props, expected_props)

    @patch("keyring.get_password", side_effect=keyring_get_password)
    def test_custom_file_and_custom_profile_loading_with_nested_profile(self, get_pass_func):
        """
        Test loading of correct file given a filename and directory,
        also load by profile_name correctly populating fields from custom
        profile and secure credentials
        """
        # Setup - copy profile to fake filesystem created by pyfakefs
        custom_file_path = os.path.join(self.custom_dir, self.custom_filename)
        shutil.copy(self.original_nested_file_path, custom_file_path)

        self.setUpCreds(custom_file_path, {
            "profiles.zosmf.properties.user": "user",
            "profiles.zosmf.properties.password": "password",
        })

        # Test
        prof_manager = ProfileManager(appname=self.custom_appname)
        prof_manager.config_dir = self.custom_dir
        props: dict = prof_manager.load(profile_name="lpar1.zosmf", validate_schema=False)
        self.assertEqual(prof_manager.config_filepath, custom_file_path)

        expected_props = {
            "host": "example1.com",
            "rejectUnauthorized": True,
            "port": 443
        }
        self.assertEqual(props, expected_props)

    @patch("keyring.get_password", side_effect=keyring_get_password)
    def test_profile_loading_with_user_overriden_properties(self, get_pass_func):
        """
        Test overriding of properties from user config,
        also load by profile_name correctly populating fields from base profile
        and secure credentials
        """

        cwd_up_dir_path = os.path.dirname(CWD)
        cwd_up_file_path = os.path.join(cwd_up_dir_path, "zowe.config.json")
        os.chdir(CWD)
        shutil.copy(self.original_file_path, cwd_up_file_path)
        shutil.copy(self.original_user_file_path, cwd_up_dir_path)

        self.setUpCreds(cwd_up_file_path, {
            "profiles.zosmf.properties.user": "user",
            "profiles.zosmf.properties.password": "password",
        })

        # Test
        prof_manager = ProfileManager()
        props: dict = prof_manager.load(profile_type="zosmf", validate_schema=False)
        self.assertEqual(prof_manager.config_filepath, cwd_up_file_path)

        expected_props = {
            "host": "zowe.test.user.cloud",
            "rejectUnauthorized": False,
            "user": "user",
            "password": "password",
            "port": 10000,
        }
        self.assertEqual(props, expected_props)

    @patch("keyring.get_password", side_effect=keyring_get_password)
    def test_profile_loading_exception(self, get_pass_func):
        """
        Test correct exceptions are being thrown when a profile is
        not found.

        Only the filename will be set
        """
        with self.assertWarns(custom_warnings.ProfileNotFoundWarning):
            # Setup
            cwd_up_dir_path = os.path.dirname(CWD)
            cwd_up_file_path = os.path.join(
                cwd_up_dir_path, f"{self.custom_appname}.config.json"
            )
            os.chdir(CWD)
            shutil.copy(self.original_file_path, cwd_up_file_path)

            # Test
            config_file = ConfigFile(name=self.custom_appname, type="team_config")
            props: dict = config_file.get_profile(profile_name="non_existent_profile", validate_schema=False)

    @patch("keyring.get_password", side_effect=keyring_get_password_exception)
    def test_secure_props_loading_warning(self, get_pass_func):
        """
        Test correct warnings are being thrown when secure properties
        are not found in keyring.

        Only the config folder will be set
        """
        with self.assertWarns(custom_warnings.SecurePropsNotFoundWarning):
            # Setup
            custom_file_path = os.path.join(self.custom_dir, "zowe.config.json")
            shutil.copy(self.original_file_path, custom_file_path)

            # Test
            prof_manager = ProfileManager()
            prof_manager.config_dir = self.custom_dir
            props: dict = prof_manager.load("base")
            
    @patch("sys.platform", "win32")
    @patch("zowe.core_for_zowe_sdk.CredentialManager._retrieve_credential")
    def test_load_secure_props(self, retrieve_cred_func):
        """
        Test loading secure_props from keyring or storage.
        """
        service_name = constants["ZoweServiceName"]
        # Setup - copy profile to fake filesystem created by pyfakefs
        cwd_up_dir_path = os.path.dirname(CWD)
        cwd_up_file_path = os.path.join(cwd_up_dir_path, "zowe.config.json")
        os.chdir(CWD)
        shutil.copy(self.original_file_path, cwd_up_file_path)
        credential = {
            cwd_up_file_path:
            {
            "profiles.base.properties.user": "user",
            "profiles.base.properties.password": "password"
            }
        }
        self.setUpCreds(cwd_up_file_path, credential)
        base64_encoded_credential = base64.b64encode(commentjson.dumps(credential).encode()).decode()
        encoded_credential = base64_encoded_credential.encode('utf-16le').decode()
        retrieve_cred_func.return_value = encoded_credential

        # call the load_secure_props method
        credential_manager = CredentialManager()
        credential_manager.load_secure_props()
        retrieve_cred_func.assert_called_once_with(service_name)
        # Verify the secure_props
        expected_secure_props = credential
        self.assertEqual(credential_manager.secure_props, expected_secure_props)

    @patch("sys.platform", "win32")
    @patch("keyring.delete_password")
    def test_delete_credential(self, delete_pass_func):
        """
        Test the delete_credential method for deleting credentials from keyring.
        """
        def side_effect(*args, **kwargs):
            if side_effect.counter < 2:
                side_effect.counter += 1
                raise keyring.errors.PasswordDeleteError
            else:
                return None
        side_effect.counter = 0

        # custom side effect function for the mock
        delete_pass_func.side_effect = side_effect
        credential_manager = CredentialManager()
        service_name = constants['ZoweServiceName']
        account_name = constants['ZoweAccountName']
        # Delete the credential
        credential_manager.delete_credential(service_name, account_name)
        expected_calls = [
            mock.call(service_name, account_name),
            mock.call(f"{service_name}-1", f"{account_name}-1"),
        ]
        delete_pass_func.assert_has_calls(expected_calls)

    @patch("sys.platform", "win32")
    @patch("keyring.get_password", side_effect=["password", None, "part1", "part2\0", None])
    def test_retrieve_credential(self, get_pass_func):
        """
        Test the _retrieve_credential method for retrieving credentials from keyring.
        """
        credential_manager = CredentialManager()
        service_name = f"{constants['ZoweServiceName']}/{constants['ZoweAccountName']}"

        # Scenario 1: Retrieve password directly
        expected_password1 = "password".encode('utf-16le').decode()
        expected_password1 = expected_password1[:-1]
        retrieve_credential1 = credential_manager._retrieve_credential(constants['ZoweServiceName'])
        self.assertEqual(retrieve_credential1, expected_password1)
        get_pass_func.assert_called_with(service_name, constants["ZoweAccountName"])

        # Scenario 2: Retrieve password in parts
        expected_password2 = "part1part2".encode('utf-16le').decode()
        retrieve_credential2 = credential_manager._retrieve_credential(constants['ZoweServiceName'])
        retrieve_credential2 = retrieve_credential2[:-1]
        self.assertEqual(retrieve_credential2, expected_password2)
        get_pass_func.assert_any_call(service_name, constants["ZoweAccountName"])
        get_pass_func.assert_any_call(f"{service_name}-1", f"{constants['ZoweAccountName']}-1")
        get_pass_func.assert_any_call(f"{service_name}-2", f"{constants['ZoweAccountName']}-2")

    @patch("sys.platform", "win32")
    @patch("keyring.get_password", side_effect=[None,None])
    def test_retrieve_credential_encoding_errors(self, get_pass_func):
        """
        Test the _retrieve_credential method for handling encoding errors and None values.
        """
        service_name = f"{constants['ZoweServiceName']}/{constants['ZoweAccountName']}"
        result=CredentialManager._retrieve_credential(constants['ZoweServiceName'])
        self.assertIsNone(result)
        get_pass_func.assert_called_with(f"{service_name}-1", f"{constants['ZoweAccountName']}-1")


    @patch("sys.platform", "win32")
    @patch("keyring.set_password")
    @patch("zowe.core_for_zowe_sdk.CredentialManager._retrieve_credential")
    @patch("zowe.core_for_zowe_sdk.CredentialManager.delete_credential")
    def test_save_secure_props_normal_credential(self, delete_pass_func, retrieve_cred_func, set_pass_func):
        """
        Test the save_secure_props method for saving credentials to keyring.
        """

<<<<<<< HEAD
            # Test
            prof_manager = ProfileManager()
            prof_manager.config_dir = self.custom_dir
            props: dict = prof_manager.load("non_existent_profile", validate_schema=False)
    
    @patch("keyring.get_password", side_effect=keyring_get_password)
    def test_profile_loading_with_valid_schema(self, get_pass_func):
        """
        Test Validation, no error should be raised for valid schema
        """
        # Setup - copy profile to fake filesystem created by pyfakefs
        custom_file_path = os.path.join(self.custom_dir, "zowe.config.json")
        shutil.copy(self.original_nested_file_path, custom_file_path)
        shutil.copy(self.original_schema_file_path, self.custom_dir)
        os.chdir(self.custom_dir)

        self.setUpCreds(custom_file_path, {
            "profiles.zosmf.properties.user": "user",
            "profiles.zosmf.properties.password": "password",
        })

        # Test
        prof_manager = ProfileManager(appname="zowe")
        prof_manager.config_dir = self.custom_dir
        props: dict = prof_manager.load(profile_name="zosmf")
    
    @patch("keyring.get_password", side_effect=keyring_get_password)
    def test_profile_loading_with_invalid_schema(self, get_pass_func):
        """
        Test Validation, no error should be raised for valid schema
        """
        # Setup - copy profile to fake filesystem created by pyfakefs
        with self.assertRaises(ValidationError):
            custom_file_path = os.path.join(self.custom_dir, "invalid.zowe.config.json")
            shutil.copy(self.original_invalid_file_path, custom_file_path)
            shutil.copy(self.original_invalid_schema_file_path, self.custom_dir)
            os.chdir(self.custom_dir)

            self.setUpCreds(custom_file_path, {
                "profiles.zosmf.properties.user": "user",
                "profiles.zosmf.properties.password": "password",
            })

            # Test
            prof_manager = ProfileManager(appname="invalid.zowe")
            prof_manager.config_dir = self.custom_dir
            props: dict = prof_manager.load(profile_name="zosmf", validate_schema=True)

    @patch("keyring.get_password", side_effect=keyring_get_password)
    def test_profile_loading_with_invalid_schema_internet_URI(self, get_pass_func):
        """
        Test Validation, no error should be raised for valid schema
        """
        # Setup - copy profile to fake filesystem created by pyfakefs
        with self.assertRaises(SchemaError):
            custom_file_path = os.path.join(self.custom_dir, "invalidUri.zowe.config.json")
            shutil.copy(self.original_invalidUri_file_path, custom_file_path)
            shutil.copy(self.original_invalidUri_schema_file_path, self.custom_dir)
            os.chdir(self.custom_dir)

            self.setUpCreds(custom_file_path, {
                "profiles.zosmf.properties.user": "user",
                "profiles.zosmf.properties.password": "password",
            })

            # Test
            prof_manager = ProfileManager(appname="invalidUri.zowe")
            prof_manager.config_dir = self.custom_dir
            props: dict = prof_manager.load(profile_name="zosmf", validate_schema=True, verify=False)
=======
        # Set up mock values and expected results
        service_name = constants["ZoweServiceName"] + "/" + constants["ZoweAccountName"]
        # Setup - copy profile to fake filesystem created by pyfakefs
        cwd_up_dir_path = os.path.dirname(CWD)
        cwd_up_file_path = os.path.join(cwd_up_dir_path, "zowe.config.json")
        os.chdir(CWD)
        shutil.copy(self.original_file_path, cwd_up_file_path)
        credential = {
            cwd_up_file_path:
            {
            "profiles.base.properties.user": "samadpls",
            "profiles.base.properties.password": "password"
            }
        }
        self.setUpCreds(cwd_up_file_path,credential)
        encoded_credential = base64.b64encode(commentjson.dumps(credential).encode()).decode()
        retrieve_cred_func.return_value = None

        CredentialManager.secure_props =  credential
        CredentialManager.save_secure_props()
        # delete the existing credential
        delete_pass_func.return_value = None
        # Verify the keyring function call
        set_pass_func.assert_called_once_with(
            service_name,
            constants['ZoweAccountName'],
            encoded_credential
        )

    @patch("sys.platform", "win32")
    @patch("zowe.core_for_zowe_sdk.CredentialManager._retrieve_credential")
    @patch("keyring.set_password")
    @patch("zowe.core_for_zowe_sdk.CredentialManager.delete_credential")
    def test_save_secure_props_exceed_limit(self, delete_pass_func, set_pass_func, retrieve_cred_func):
        
        # Set up mock values and expected results
        service_name = constants["ZoweServiceName"] + "/" + constants["ZoweAccountName"]
        # Setup - copy profile to fake filesystem created by pyfakefs
        cwd_up_dir_path = os.path.dirname(CWD)
        cwd_up_file_path = os.path.join(cwd_up_dir_path, "zowe.config.json")
        os.chdir(CWD)
        shutil.copy(self.original_file_path, cwd_up_file_path)
        credential = {
            cwd_up_file_path:
            {
            "profiles.base.properties.user": "user",
            "profiles.base.properties.password": "a" * (constants["WIN32_CRED_MAX_STRING_LENGTH"] + 1)
            }
        }
        self.setUpCreds(cwd_up_file_path, credential)
        base64_encoded_credential = base64.b64encode(commentjson.dumps(credential).encode()).decode()
        base64_encoded_credential+='\0'
        encoded_credential = base64_encoded_credential.encode('utf-16le').decode()
        retrieve_cred_func.return_value = encoded_credential

        CredentialManager.secure_props =  credential
        CredentialManager.save_secure_props()

        # delete the existing credential
        delete_pass_func.return_value = None

        expected_calls = []
        chunk_size = constants["WIN32_CRED_MAX_STRING_LENGTH"]
        chunks = [base64_encoded_credential[i: i + chunk_size] for i in range(0, len(base64_encoded_credential), chunk_size)]
        for index, chunk in enumerate(chunks, start=1):
            field_name = f"{constants['ZoweAccountName']}-{index}"
            service_names = f"{service_name}-{index}"
            password=(chunk + '\0' *(len(chunk)%2)).encode().decode('utf-16le')
            expected_calls.append(mock.call(
                service_names,
                field_name,
                password
            ))
        set_pass_func.assert_has_calls(expected_calls)

        
>>>>>>> 4bc1a865

    @patch("keyring.get_password", side_effect=keyring_get_password)
    def test_profile_loading_with_env_variables(self, get_pass_func):
        """
        Test loading of correct file given a filename and directory,
        also load by profile_name correctly populating fields from custom
        profile and secure credentials
        """
        # Setup - copy profile to fake filesystem created by pyfakefs
        os.environ["ZOWE_OPT_HOST"] = "aaditya"
        custom_file_path = os.path.join(self.custom_dir, "zowe.config.json")
        shutil.copy(self.original_nested_file_path, custom_file_path)
        shutil.copy(self.original_schema_file_path, self.custom_dir)
        os.chdir(self.custom_dir)

        self.setUpCreds(custom_file_path, {
            "profiles.zosmf.properties.user": "user",
            "profiles.zosmf.properties.password": "password",
        })

        # Test
        prof_manager = ProfileManager(appname="zowe")
        prof_manager.config_dir = self.custom_dir
        props: dict = prof_manager.load(profile_name="lpar1.zosmf", override_with_env=True)

        expected_props = {
            "host": "aaditya",
            "rejectUnauthorized": True,
            "port": 443,
        }
        self.assertEqual(props, expected_props)



class TestValidateConfigJsonClass(unittest.TestCase):
    """Testing the validate_config_json function"""

    def test_validate_config_json_valid(self):
        """Test validate_config_json with valid config.json matching schema.json"""
        path_to_config = FIXTURES_PATH + "/zowe.config.json"
        path_to_schema = FIXTURES_PATH + "/zowe.schema.json"

        config_json = commentjson.load(open(path_to_config))
        schema_json = commentjson.load(open(path_to_schema))

        expected = validate(config_json, schema_json)
        result = validate_config_json(path_to_config, path_to_schema, cwd = FIXTURES_PATH)

        self.assertEqual(result, expected)

    def test_validate_config_json_invalid(self):
        """Test validate_config_json with invalid config.json that does not match schema.json"""
        path_to_invalid_config = FIXTURES_PATH + "/invalid.zowe.config.json"
        path_to_invalid_schema = FIXTURES_PATH + "/invalid.zowe.schema.json"

        invalid_config_json = commentjson.load(open(path_to_invalid_config))
        invalid_schema_json = commentjson.load(open(path_to_invalid_schema))

        with self.assertRaises(ValidationError) as expected_info:
            validate(invalid_config_json, invalid_schema_json)

        with self.assertRaises(ValidationError) as actual_info:
            validate_config_json(path_to_invalid_config, path_to_invalid_schema, cwd = FIXTURES_PATH)

        self.assertEqual(str(actual_info.exception), str(expected_info.exception))<|MERGE_RESOLUTION|>--- conflicted
+++ resolved
@@ -380,6 +380,24 @@
             prof_manager = ProfileManager()
             prof_manager.config_dir = self.custom_dir
             props: dict = prof_manager.load("base")
+    
+    @patch("keyring.get_password", side_effect=keyring_get_password)
+    def test_profile_not_found_warning(self, get_pass_func):
+        """
+        Test correct warnings are being thrown when profile is not found
+        in config file.
+
+        Only the config folder will be set
+        """
+        with self.assertWarns(custom_warnings.ProfileNotFoundWarning):
+            # Setup
+            custom_file_path = os.path.join(self.custom_dir, "zowe.config.json")
+            shutil.copy(self.original_file_path, custom_file_path)
+
+            # Test
+            prof_manager = ProfileManager()
+            prof_manager.config_dir = self.custom_dir
+            props: dict = prof_manager.load("non_existent_profile", validate_schema=False)
             
     @patch("sys.platform", "win32")
     @patch("zowe.core_for_zowe_sdk.CredentialManager._retrieve_credential")
@@ -485,78 +503,7 @@
         """
         Test the save_secure_props method for saving credentials to keyring.
         """
-
-<<<<<<< HEAD
-            # Test
-            prof_manager = ProfileManager()
-            prof_manager.config_dir = self.custom_dir
-            props: dict = prof_manager.load("non_existent_profile", validate_schema=False)
-    
-    @patch("keyring.get_password", side_effect=keyring_get_password)
-    def test_profile_loading_with_valid_schema(self, get_pass_func):
-        """
-        Test Validation, no error should be raised for valid schema
-        """
-        # Setup - copy profile to fake filesystem created by pyfakefs
-        custom_file_path = os.path.join(self.custom_dir, "zowe.config.json")
-        shutil.copy(self.original_nested_file_path, custom_file_path)
-        shutil.copy(self.original_schema_file_path, self.custom_dir)
-        os.chdir(self.custom_dir)
-
-        self.setUpCreds(custom_file_path, {
-            "profiles.zosmf.properties.user": "user",
-            "profiles.zosmf.properties.password": "password",
-        })
-
-        # Test
-        prof_manager = ProfileManager(appname="zowe")
-        prof_manager.config_dir = self.custom_dir
-        props: dict = prof_manager.load(profile_name="zosmf")
-    
-    @patch("keyring.get_password", side_effect=keyring_get_password)
-    def test_profile_loading_with_invalid_schema(self, get_pass_func):
-        """
-        Test Validation, no error should be raised for valid schema
-        """
-        # Setup - copy profile to fake filesystem created by pyfakefs
-        with self.assertRaises(ValidationError):
-            custom_file_path = os.path.join(self.custom_dir, "invalid.zowe.config.json")
-            shutil.copy(self.original_invalid_file_path, custom_file_path)
-            shutil.copy(self.original_invalid_schema_file_path, self.custom_dir)
-            os.chdir(self.custom_dir)
-
-            self.setUpCreds(custom_file_path, {
-                "profiles.zosmf.properties.user": "user",
-                "profiles.zosmf.properties.password": "password",
-            })
-
-            # Test
-            prof_manager = ProfileManager(appname="invalid.zowe")
-            prof_manager.config_dir = self.custom_dir
-            props: dict = prof_manager.load(profile_name="zosmf", validate_schema=True)
-
-    @patch("keyring.get_password", side_effect=keyring_get_password)
-    def test_profile_loading_with_invalid_schema_internet_URI(self, get_pass_func):
-        """
-        Test Validation, no error should be raised for valid schema
-        """
-        # Setup - copy profile to fake filesystem created by pyfakefs
-        with self.assertRaises(SchemaError):
-            custom_file_path = os.path.join(self.custom_dir, "invalidUri.zowe.config.json")
-            shutil.copy(self.original_invalidUri_file_path, custom_file_path)
-            shutil.copy(self.original_invalidUri_schema_file_path, self.custom_dir)
-            os.chdir(self.custom_dir)
-
-            self.setUpCreds(custom_file_path, {
-                "profiles.zosmf.properties.user": "user",
-                "profiles.zosmf.properties.password": "password",
-            })
-
-            # Test
-            prof_manager = ProfileManager(appname="invalidUri.zowe")
-            prof_manager.config_dir = self.custom_dir
-            props: dict = prof_manager.load(profile_name="zosmf", validate_schema=True, verify=False)
-=======
+        
         # Set up mock values and expected results
         service_name = constants["ZoweServiceName"] + "/" + constants["ZoweAccountName"]
         # Setup - copy profile to fake filesystem created by pyfakefs
@@ -632,8 +579,70 @@
             ))
         set_pass_func.assert_has_calls(expected_calls)
 
-        
->>>>>>> 4bc1a865
+    @patch("keyring.get_password", side_effect=keyring_get_password)
+    def test_profile_loading_with_valid_schema(self, get_pass_func):
+        """
+        Test Validation, no error should be raised for valid schema
+        """
+        # Setup - copy profile to fake filesystem created by pyfakefs
+        custom_file_path = os.path.join(self.custom_dir, "zowe.config.json")
+        shutil.copy(self.original_nested_file_path, custom_file_path)
+        shutil.copy(self.original_schema_file_path, self.custom_dir)
+        os.chdir(self.custom_dir)
+
+        self.setUpCreds(custom_file_path, {
+            "profiles.zosmf.properties.user": "user",
+            "profiles.zosmf.properties.password": "password",
+        })
+
+        # Test
+        prof_manager = ProfileManager(appname="zowe")
+        prof_manager.config_dir = self.custom_dir
+        props: dict = prof_manager.load(profile_name="zosmf")
+    
+    @patch("keyring.get_password", side_effect=keyring_get_password)
+    def test_profile_loading_with_invalid_schema(self, get_pass_func):
+        """
+        Test Validation, no error should be raised for valid schema
+        """
+        # Setup - copy profile to fake filesystem created by pyfakefs
+        with self.assertRaises(ValidationError):
+            custom_file_path = os.path.join(self.custom_dir, "invalid.zowe.config.json")
+            shutil.copy(self.original_invalid_file_path, custom_file_path)
+            shutil.copy(self.original_invalid_schema_file_path, self.custom_dir)
+            os.chdir(self.custom_dir)
+
+            self.setUpCreds(custom_file_path, {
+                "profiles.zosmf.properties.user": "user",
+                "profiles.zosmf.properties.password": "password",
+            })
+
+            # Test
+            prof_manager = ProfileManager(appname="invalid.zowe")
+            prof_manager.config_dir = self.custom_dir
+            props: dict = prof_manager.load(profile_name="zosmf", validate_schema=True)
+
+    @patch("keyring.get_password", side_effect=keyring_get_password)
+    def test_profile_loading_with_invalid_schema_internet_URI(self, get_pass_func):
+        """
+        Test Validation, no error should be raised for valid schema
+        """
+        # Setup - copy profile to fake filesystem created by pyfakefs
+        with self.assertRaises(SchemaError):
+            custom_file_path = os.path.join(self.custom_dir, "invalidUri.zowe.config.json")
+            shutil.copy(self.original_invalidUri_file_path, custom_file_path)
+            shutil.copy(self.original_invalidUri_schema_file_path, self.custom_dir)
+            os.chdir(self.custom_dir)
+
+            self.setUpCreds(custom_file_path, {
+                "profiles.zosmf.properties.user": "user",
+                "profiles.zosmf.properties.password": "password",
+            })
+
+            # Test
+            prof_manager = ProfileManager(appname="invalidUri.zowe")
+            prof_manager.config_dir = self.custom_dir
+            props: dict = prof_manager.load(profile_name="zosmf", validate_schema=True, verify=False)
 
     @patch("keyring.get_password", side_effect=keyring_get_password)
     def test_profile_loading_with_env_variables(self, get_pass_func):
