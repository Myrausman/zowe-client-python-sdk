--- conflicted
+++ resolved
@@ -4,8 +4,5 @@
 
 ## Recent Changes
 
-<<<<<<< HEAD
 - BugFix: Validation of zowe.config.json file matching the schema [#192](https://github.com/zowe/zowe-client-python-sdk/issues/192)
-=======
-- Feature: Added method to load profile properties from environment variables
->>>>>>> 558edfbb
+- Feature: Added method to load profile properties from environment variables