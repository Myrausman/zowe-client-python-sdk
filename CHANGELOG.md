--- conflicted
+++ resolved
@@ -4,14 +4,8 @@
 
 ## Recent Changes
 
-<<<<<<< HEAD
-- BugFix: Validation of zowe.config.json file matching the schema [#192](https://github.com/zowe/zowe-client-python-sdk/issues/192)
 - Feature: Added method to load profile properties from environment variables
-=======
+- Feature: Added a CredentialManager class to securely retrieve values from credentials and manage multiple credential entries on Windows [#134](https://github.com/zowe/zowe-client-python-sdk/issues/134)
 - Bugfix: Fixed issue for datasets and jobs with special characters in URL [#211] (https://github.com/zowe/zowe-client-python-sdk/issues/211)
 - Bugfix: Fixed exception handling in session.py [#213] (https://github.com/zowe/zowe-client-python-sdk/issues/213)
-
->>>>>>> 59498a33
-- Feature: Added a CredentialManager class to securely retrieve values from credentials and manage multiple credential entries on Windows [#134](https://github.com/zowe/zowe-client-python-sdk/issues/134)
-- Bugfix: Fixed issue for datasets and jobs with special characters in URL [#211] (https://github.com/zowe/zowe-client-python-sdk/issues/211)
-- Feature: Added method to load profile properties from environment variables+- BugFix: Validation of zowe.config.json file matching the schema [#192](https://github.com/zowe/zowe-client-python-sdk/issues/192)