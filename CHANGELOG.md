# Change Log

All notable changes to the Zowe Client Python SDK will be documented in this file.

## Recent Changes

<<<<<<< HEAD
- Bug: Fixed profile merge order to match Node.js SDK 
=======
- Feature: Added a CredentialManager class to securely retrieve values from credentials and manage multiple credential entries on Windows [#134](https://github.com/zowe/zowe-client-python-sdk/issues/134)
>>>>>>> d9747791
- Feature: Added method to load profile properties from environment variables<|MERGE_RESOLUTION|>--- conflicted
+++ resolved
@@ -4,9 +4,6 @@
 
 ## Recent Changes
 
-<<<<<<< HEAD
 - Bug: Fixed profile merge order to match Node.js SDK 
-=======
-- Feature: Added a CredentialManager class to securely retrieve values from credentials and manage multiple credential entries on Windows [#134](https://github.com/zowe/zowe-client-python-sdk/issues/134)
->>>>>>> d9747791
-- Feature: Added method to load profile properties from environment variables+- Feature: Added method to load profile properties from environment variables
+- Feature: Added a CredentialManager class to securely retrieve values from credentials and manage multiple credential entries on Windows [#134](https://github.com/zowe/zowe-client-python-sdk/issues/134)